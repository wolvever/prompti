--- conflicted
+++ resolved
@@ -14,11 +14,7 @@
 
 
 class PromptTemplate(BaseModel):
-<<<<<<< HEAD
     """Prompt template defined in YAML messages format."""
-=======
-    """A prompt template consisting of Jinja source and metadata."""
->>>>>>> a3a7c5a6
 
     id: str
     name: str
@@ -32,7 +28,6 @@
         variables: dict[str, Any],
         tag: str | None = None,
     ) -> List[Message]:
-<<<<<<< HEAD
         missing = [v for v in self.required_variables if v not in variables]
         if missing:
             raise KeyError(f"missing variables: {missing}")
@@ -49,26 +44,6 @@
                 elif ptype == "file":
                     results.append(
                         Message(role=role, kind="file", content=part.get("file"))
-=======
-        """Render the template with ``variables`` and return :class:`Message` objects."""
-        template = _env.from_string(self.jinja_source)
-        rendered = template.render(**variables, tag=tag)
-        # A simple parser: split lines like '<role:kind ...>' into Message
-        messages: list[Message] = []
-        for line in rendered.splitlines():
-            if line.startswith("<") and ":" in line and ">" in line:
-                # Format: <assistant:tool_use name="...">JSON</>
-                closing = line.find(">")
-                header = line[1:closing]
-                body = line[closing + 1 :]
-                role, kind = header.split(":", 1)
-                content = body.strip()
-                messages.append(Message(role=role, kind=kind, content=content))
-            else:
-                if line.strip():
-                    messages.append(
-                        Message(role="assistant", kind="text", content=line)
->>>>>>> a3a7c5a6
                     )
         return results
 
